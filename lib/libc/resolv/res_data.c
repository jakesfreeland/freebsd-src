/*
 * Copyright (c) 2004 by Internet Systems Consortium, Inc. ("ISC")
 * Copyright (c) 1995-1999 by Internet Software Consortium.
 *
 * Permission to use, copy, modify, and distribute this software for any
 * purpose with or without fee is hereby granted, provided that the above
 * copyright notice and this permission notice appear in all copies.
 *
 * THE SOFTWARE IS PROVIDED "AS IS" AND ISC DISCLAIMS ALL WARRANTIES
 * WITH REGARD TO THIS SOFTWARE INCLUDING ALL IMPLIED WARRANTIES OF
 * MERCHANTABILITY AND FITNESS.  IN NO EVENT SHALL ISC BE LIABLE FOR
 * ANY SPECIAL, DIRECT, INDIRECT, OR CONSEQUENTIAL DAMAGES OR ANY DAMAGES
 * WHATSOEVER RESULTING FROM LOSS OF USE, DATA OR PROFITS, WHETHER IN AN
 * ACTION OF CONTRACT, NEGLIGENCE OR OTHER TORTIOUS ACTION, ARISING OUT
 * OF OR IN CONNECTION WITH THE USE OR PERFORMANCE OF THIS SOFTWARE.
 */

#if defined(LIBC_SCCS) && !defined(lint)
static const char rcsid[] = "$Id: res_data.c,v 1.7 2008/12/11 09:59:00 marka Exp $";
#endif /* LIBC_SCCS and not lint */
#include <sys/cdefs.h>
__FBSDID("$FreeBSD$");

#include "port_before.h"

#include <sys/types.h>
#include <sys/param.h>
#include <sys/socket.h>
#include <sys/time.h>

#include <netinet/in.h>
#include <arpa/inet.h>
#include <arpa/nameser.h>

#include <ctype.h>
#include <netdb.h>
#include <resolv.h>
#include <res_update.h>
#include <stdio.h>
#include <stdlib.h>
#include <string.h>
#include <unistd.h>

#include "port_after.h"

const char *_res_opcodes[] = {
	"QUERY",
	"IQUERY",
	"CQUERYM",
	"CQUERYU",	/*%< experimental */
	"NOTIFY",	/*%< experimental */
	"UPDATE",
	"6",
	"7",
	"8",
	"9",
	"10",
	"11",
	"12",
	"13",
	"ZONEINIT",
	"ZONEREF",
};

#ifdef BIND_UPDATE
const char *_res_sectioncodes[] = {
	"ZONE",
	"PREREQUISITES",
	"UPDATE",
	"ADDITIONAL",
};
#endif

#ifndef __BIND_NOSTATIC

/* Proto. */

int  res_ourserver_p(const res_state, const struct sockaddr_in *);

int
res_init(void) {
	extern int __res_vinit(res_state, int);

	/*
	 * These three fields used to be statically initialized.  This made
	 * it hard to use this code in a shared library.  It is necessary,
	 * now that we're doing dynamic initialization here, that we preserve
	 * the old semantics: if an application modifies one of these three
	 * fields of _res before res_init() is called, res_init() will not
	 * alter them.  Of course, if an application is setting them to
	 * _zero_ before calling res_init(), hoping to override what used
	 * to be the static default, we can't detect it and unexpected results
	 * will follow.  Zero for any of these fields would make no sense,
	 * so one can safely assume that the applications were already getting
	 * unexpected results.
	 *
	 * _res.options is tricky since some apps were known to diddle the bits
	 * before res_init() was first called. We can't replicate that semantic
	 * with dynamic initialization (they may have turned bits off that are
	 * set in RES_DEFAULT).  Our solution is to declare such applications
	 * "broken".  They could fool us by setting RES_INIT but none do (yet).
	 */
	if (!_res.retrans)
		_res.retrans = RES_TIMEOUT;
	if (!_res.retry)
		_res.retry = RES_DFLRETRY;
	if (!(_res.options & RES_INIT))
		_res.options = RES_DEFAULT;

	/*
	 * This one used to initialize implicitly to zero, so unless the app
	 * has set it to something in particular, we can randomize it now.
	 */
	if (!_res.id)
		_res.id = res_nrandomid(&_res);

	return (__res_vinit(&_res, 1));
}

void
p_query(const u_char *msg) {
	fp_query(msg, stdout);
}

void
fp_query(const u_char *msg, FILE *file) {
	fp_nquery(msg, PACKETSZ, file);
}

void
fp_nquery(const u_char *msg, int len, FILE *file) {
	if ((_res.options & RES_INIT) == 0U && res_init() == -1)
		return;

	res_pquery(&_res, msg, len, file);
}

int
res_mkquery(int op,			/*!< opcode of query  */
	    const char *dname,		/*!< domain name  */
	    int class, int type,	/*!< class and type of query  */
	    const u_char *data,		/*!< resource record data  */
	    int datalen,		/*!< length of data  */
	    const u_char *newrr_in,	/*!< new rr for modify or append  */
	    u_char *buf,		/*!< buffer to put query  */
	    int buflen)			/*!< size of buffer  */
{
	if ((_res.options & RES_INIT) == 0U && res_init() == -1) {
		RES_SET_H_ERRNO(&_res, NETDB_INTERNAL);
		return (-1);
	}
	return (res_nmkquery(&_res, op, dname, class, type,
			     data, datalen,
			     newrr_in, buf, buflen));
}

int
res_mkupdate(ns_updrec *rrecp_in, u_char *buf, int buflen) {
	if ((_res.options & RES_INIT) == 0U && res_init() == -1) {
		RES_SET_H_ERRNO(&_res, NETDB_INTERNAL);
		return (-1);
	}

	return (res_nmkupdate(&_res, rrecp_in, buf, buflen));
}

int
res_query(const char *name,	/*!< domain name  */
	  int class, int type,	/*!< class and type of query  */
	  u_char *answer,	/*!< buffer to put answer  */
	  int anslen)		/*!< size of answer buffer  */
{
	if ((_res.options & RES_INIT) == 0U && res_init() == -1) {
		RES_SET_H_ERRNO(&_res, NETDB_INTERNAL);
		return (-1);
	}
	return (res_nquery(&_res, name, class, type, answer, anslen));
}

#ifndef _LIBC
void
res_send_setqhook(res_send_qhook hook) {
	_res.qhook = hook;
}

void
res_send_setrhook(res_send_rhook hook) {
	_res.rhook = hook;
}
#endif

int
res_isourserver(const struct sockaddr_in *inp) {
	return (res_ourserver_p(&_res, inp));
}

int
res_send(const u_char *buf, int buflen, u_char *ans, int anssiz) {
	if ((_res.options & RES_INIT) == 0U && res_init() == -1) {
		/* errno should have been set by res_init() in this case. */
		return (-1);
	}

	return (res_nsend(&_res, buf, buflen, ans, anssiz));
}

#ifndef _LIBC
int
res_sendsigned(const u_char *buf, int buflen, ns_tsig_key *key,
	       u_char *ans, int anssiz)
{
	if ((_res.options & RES_INIT) == 0U && res_init() == -1) {
		/* errno should have been set by res_init() in this case. */
		return (-1);
	}

	return (res_nsendsigned(&_res, buf, buflen, key, ans, anssiz));
}
#endif

void
res_close(void) {
	res_nclose(&_res);
}

int
res_update(ns_updrec *rrecp_in) {
	if ((_res.options & RES_INIT) == 0U && res_init() == -1) {
		RES_SET_H_ERRNO(&_res, NETDB_INTERNAL);
		return (-1);
	}

	return (res_nupdate(&_res, rrecp_in, NULL));
}

int
res_search(const char *name,	/*!< domain name  */
	   int class, int type,	/*!< class and type of query  */
	   u_char *answer,	/*!< buffer to put answer  */
	   int anslen)		/*!< size of answer  */
{
	if ((_res.options & RES_INIT) == 0U && res_init() == -1) {
		RES_SET_H_ERRNO(&_res, NETDB_INTERNAL);
		return (-1);
	}

	return (res_nsearch(&_res, name, class, type, answer, anslen));
}

int
res_querydomain(const char *name,
		const char *domain,
		int class, int type,	/*!< class and type of query  */
		u_char *answer,		/*!< buffer to put answer  */
		int anslen)		/*!< size of answer  */
{
	if ((_res.options & RES_INIT) == 0U && res_init() == -1) {
		RES_SET_H_ERRNO(&_res, NETDB_INTERNAL);
		return (-1);
	}

	return (res_nquerydomain(&_res, name, domain,
				 class, type,
				 answer, anslen));
}

<<<<<<< HEAD
int
res_opt(int n0, u_char *buf, int buflen, int anslen)
{
	return (res_nopt(&_res, n0, buf, buflen, anslen));
=======
u_int
res_randomid(void) {
	if ((_res.options & RES_INIT) == 0U && res_init() == -1) {
		RES_SET_H_ERRNO(&_res, NETDB_INTERNAL);
		return (-1);
	}

	return (res_nrandomid(&_res));
>>>>>>> 08d41c70
}

const char *
hostalias(const char *name) {
	static char abuf[MAXDNAME];

	return (res_hostalias(&_res, name, abuf, sizeof abuf));
}

#ifdef ultrix
int
local_hostname_length(const char *hostname) {
	int len_host, len_domain;

	if (!*_res.defdname)
		res_init();
	len_host = strlen(hostname);
	len_domain = strlen(_res.defdname);
	if (len_host > len_domain &&
	    !strcasecmp(hostname + len_host - len_domain, _res.defdname) &&
	    hostname[len_host - len_domain - 1] == '.')
		return (len_host - len_domain - 1);
	return (0);
}
#endif /*ultrix*/

/*
 * Weak aliases for applications that use certain private entry points,
 * and fail to include <resolv.h>.
 */
#undef res_init
__weak_reference(__res_init, res_init);
#undef p_query
__weak_reference(__p_query, p_query);
#undef res_mkquery
__weak_reference(__res_mkquery, res_mkquery);
#undef res_query
__weak_reference(__res_query, res_query);
#undef res_send
__weak_reference(__res_send, res_send);
#undef res_close
__weak_reference(__res_close, _res_close);
#undef res_search
__weak_reference(__res_search, res_search);
#undef res_querydomain
__weak_reference(__res_querydomain, res_querydomain);

#endif

/*! \file */<|MERGE_RESOLUTION|>--- conflicted
+++ resolved
@@ -107,13 +107,6 @@
 	if (!(_res.options & RES_INIT))
 		_res.options = RES_DEFAULT;
 
-	/*
-	 * This one used to initialize implicitly to zero, so unless the app
-	 * has set it to something in particular, we can randomize it now.
-	 */
-	if (!_res.id)
-		_res.id = res_nrandomid(&_res);
-
 	return (__res_vinit(&_res, 1));
 }
 
@@ -264,12 +257,6 @@
 				 answer, anslen));
 }
 
-<<<<<<< HEAD
-int
-res_opt(int n0, u_char *buf, int buflen, int anslen)
-{
-	return (res_nopt(&_res, n0, buf, buflen, anslen));
-=======
 u_int
 res_randomid(void) {
 	if ((_res.options & RES_INIT) == 0U && res_init() == -1) {
@@ -278,7 +265,12 @@
 	}
 
 	return (res_nrandomid(&_res));
->>>>>>> 08d41c70
+}
+
+int
+res_opt(int n0, u_char *buf, int buflen, int anslen)
+{
+	return (res_nopt(&_res, n0, buf, buflen, anslen));
 }
 
 const char *
