//===- Config.h -------------------------------------------------*- C++ -*-===//
//
//                             The LLVM Linker
//
// This file is distributed under the University of Illinois Open Source
// License. See LICENSE.TXT for details.
//
//===----------------------------------------------------------------------===//

#ifndef LLD_ELF_CONFIG_H
#define LLD_ELF_CONFIG_H

#include "lld/Common/ErrorHandler.h"
#include "llvm/ADT/MapVector.h"
#include "llvm/ADT/StringRef.h"
#include "llvm/ADT/StringSet.h"
#include "llvm/BinaryFormat/ELF.h"
#include "llvm/Support/CachePruning.h"
#include "llvm/Support/CodeGen.h"
#include "llvm/Support/Endian.h"
#include <vector>

namespace lld {
namespace elf {

class InputFile;
class InputSectionBase;

enum ELFKind {
  ELFNoneKind,
  ELF32LEKind,
  ELF32BEKind,
  ELF64LEKind,
  ELF64BEKind
};

// For --build-id.
enum class BuildIdKind { None, Fast, Md5, Sha1, Hexstring, Uuid };

// For --discard-{all,locals,none}.
enum class DiscardPolicy { Default, All, Locals, None };

// For --icf={none,safe,all}.
enum class ICFLevel { None, Safe, All };

// For --strip-{all,debug}.
enum class StripPolicy { None, All, Debug };

// For --unresolved-symbols.
enum class UnresolvedPolicy { ReportError, Warn, Ignore, IgnoreAll };

// For --orphan-handling.
enum class OrphanHandlingPolicy { Place, Warn, Error };

// For --sort-section and linkerscript sorting rules.
enum class SortSectionPolicy { Default, None, Alignment, Name, Priority };

// For --target2
enum class Target2Policy { Abs, Rel, GotRel };

// For tracking ARM Float Argument PCS
enum class ARMVFPArgKind { Default, Base, VFP, ToolChain };

struct SymbolVersion {
  llvm::StringRef Name;
  bool IsExternCpp;
  bool HasWildcard;
};

// This struct contains symbols version definition that
// can be found in version script if it is used for link.
struct VersionDefinition {
  llvm::StringRef Name;
  uint16_t Id = 0;
  std::vector<SymbolVersion> Globals;
  size_t NameOff = 0; // Offset in the string table
};

// This struct contains the global configuration for the linker.
// Most fields are direct mapping from the command line options
// and such fields have the same name as the corresponding options.
// Most fields are initialized by the driver.
struct Configuration {
  uint8_t OSABI = 0;
  llvm::CachePruningPolicy ThinLTOCachePolicy;
  llvm::StringMap<uint64_t> SectionStartMap;
  llvm::StringRef Chroot;
  llvm::StringRef DynamicLinker;
  llvm::StringRef DwoDir;
  llvm::StringRef Entry;
  llvm::StringRef Emulation;
  llvm::StringRef Fini;
  llvm::StringRef Init;
  llvm::StringRef LTOAAPipeline;
  llvm::StringRef LTONewPmPasses;
  llvm::StringRef LTOObjPath;
  llvm::StringRef LTOSampleProfile;
  llvm::StringRef MapFile;
  llvm::StringRef OutputFile;
  llvm::StringRef OptRemarksFilename;
  llvm::StringRef ProgName;
  llvm::StringRef SoName;
  llvm::StringRef Sysroot;
  llvm::StringRef ThinLTOCacheDir;
  llvm::StringRef ThinLTOIndexOnlyArg;
  std::pair<llvm::StringRef, llvm::StringRef> ThinLTOObjectSuffixReplace;
  std::pair<llvm::StringRef, llvm::StringRef> ThinLTOPrefixReplace;
  std::string Rpath;
  std::vector<VersionDefinition> VersionDefinitions;
  std::vector<llvm::StringRef> AuxiliaryList;
  std::vector<llvm::StringRef> FilterList;
  std::vector<llvm::StringRef> SearchPaths;
  std::vector<llvm::StringRef> SymbolOrderingFile;
  std::vector<llvm::StringRef> Undefined;
  std::vector<SymbolVersion> DynamicList;
  std::vector<SymbolVersion> VersionScriptGlobals;
  std::vector<SymbolVersion> VersionScriptLocals;
  std::vector<uint8_t> BuildIdVector;
  llvm::MapVector<std::pair<const InputSectionBase *, const InputSectionBase *>,
                  uint64_t>
      CallGraphProfile;
  bool AllowMultipleDefinition;
  bool AndroidPackDynRelocs;
  bool ARMHasBlx = false;
  bool ARMHasMovtMovw = false;
  bool ARMJ1J2BranchEncoding = false;
  bool AsNeeded = false;
  bool Bsymbolic;
  bool BsymbolicFunctions;
  bool CheckSections;
  bool CompressDebugSections;
  bool Cref;
  bool DefineCommon;
  bool Demangle = true;
  bool DisableVerify;
  bool EhFrameHdr;
  bool EmitRelocs;
  bool EnableNewDtags;
  bool ExecuteOnly;
  bool ExportDynamic;
  bool FixCortexA53Errata843419;
  bool GcSections;
  bool GdbIndex;
  bool GnuHash = false;
  bool GnuUnique;
  bool HasDynamicList = false;
  bool HasDynSymTab;
  bool IgnoreDataAddressEquality;
  bool IgnoreFunctionAddressEquality;
  bool LTODebugPassManager;
  bool LTONewPassManager;
  bool MergeArmExidx;
  bool MipsN32Abi = false;
  bool NoinhibitExec;
  bool Nostdlib;
  bool OFormatBinary;
  bool Omagic;
  bool OptRemarksWithHotness;
  bool Pie;
  bool PrintGcSections;
  bool PrintIcfSections;
  bool Relocatable;
  bool RelrPackDynRelocs;
  bool SaveTemps;
  bool SingleRoRx;
  bool Shared;
  bool Static = false;
  bool SysvHash = false;
  bool Target1Rel;
  bool Trace;
  bool ThinLTOEmitImportsFiles;
  bool ThinLTOIndexOnly;
  bool UndefinedVersion;
  bool UseAndroidRelrTags = false;
  bool WarnBackrefs;
  bool WarnCommon;
  bool WarnMissingEntry;
  bool WarnSymbolOrdering;
  bool WriteAddends;
  bool ZCombreloc;
  bool ZCopyreloc;
  bool ZExecstack;
  bool ZHazardplt;
  bool ZIfuncnoplt;
<<<<<<< HEAD
  bool ZInitfirst;
  bool ZKeepTextSectionPrefix;
=======
  bool ZInterpose;
  bool ZNocopyreloc;
>>>>>>> cb1ff259
  bool ZNodelete;
  bool ZNodlopen;
  bool ZNow;
  bool ZOrigin;
  bool ZRelro;
  bool ZRodynamic;
  bool ZText;
  bool ZRetpolineplt;
  bool ZWxneeded;
  DiscardPolicy Discard;
  ICFLevel ICF;
  OrphanHandlingPolicy OrphanHandling;
  SortSectionPolicy SortSection;
  StripPolicy Strip;
  UnresolvedPolicy UnresolvedSymbols;
  Target2Policy Target2;
  ARMVFPArgKind ARMVFPArgs = ARMVFPArgKind::Default;
  BuildIdKind BuildId = BuildIdKind::None;
  ELFKind EKind = ELFNoneKind;
  uint16_t DefaultSymbolVersion = llvm::ELF::VER_NDX_GLOBAL;
  uint16_t EMachine = llvm::ELF::EM_NONE;
  llvm::Optional<uint64_t> ImageBase;
  uint64_t MaxPageSize;
  uint64_t MipsGotSize;
  uint64_t ZStackSize;
  unsigned LTOPartitions;
  unsigned LTOO;
  unsigned Optimize;
  unsigned ThinLTOJobs;

  // The following config options do not directly correspond to any
  // particualr command line options.

  // True if we need to pass through relocations in input files to the
  // output file. Usually false because we consume relocations.
  bool CopyRelocs;

  // True if the target is ELF64. False if ELF32.
  bool Is64;

  // True if the target is little-endian. False if big-endian.
  bool IsLE;

  // endianness::little if IsLE is true. endianness::big otherwise.
  llvm::support::endianness Endianness;

  // True if the target is the little-endian MIPS64.
  //
  // The reason why we have this variable only for the MIPS is because
  // we use this often.  Some ELF headers for MIPS64EL are in a
  // mixed-endian (which is horrible and I'd say that's a serious spec
  // bug), and we need to know whether we are reading MIPS ELF files or
  // not in various places.
  //
  // (Note that MIPS64EL is not a typo for MIPS64LE. This is the official
  // name whatever that means. A fun hypothesis is that "EL" is short for
  // little-endian written in the little-endian order, but I don't know
  // if that's true.)
  bool IsMips64EL;

  // Holds set of ELF header flags for the target.
  uint32_t EFlags = 0;

  // The ELF spec defines two types of relocation table entries, RELA and
  // REL. RELA is a triplet of (offset, info, addend) while REL is a
  // tuple of (offset, info). Addends for REL are implicit and read from
  // the location where the relocations are applied. So, REL is more
  // compact than RELA but requires a bit of more work to process.
  //
  // (From the linker writer's view, this distinction is not necessary.
  // If the ELF had chosen whichever and sticked with it, it would have
  // been easier to write code to process relocations, but it's too late
  // to change the spec.)
  //
  // Each ABI defines its relocation type. IsRela is true if target
  // uses RELA. As far as we know, all 64-bit ABIs are using RELA. A
  // few 32-bit ABIs are using RELA too.
  bool IsRela;

  // True if we are creating position-independent code.
  bool Pic;

  // 4 for ELF32, 8 for ELF64.
  int Wordsize;
};

// The only instance of Configuration struct.
extern Configuration *Config;

static inline void errorOrWarn(const Twine &Msg) {
  if (!Config->NoinhibitExec)
    error(Msg);
  else
    warn(Msg);
}
} // namespace elf
} // namespace lld

#endif<|MERGE_RESOLUTION|>--- conflicted
+++ resolved
@@ -182,13 +182,9 @@
   bool ZExecstack;
   bool ZHazardplt;
   bool ZIfuncnoplt;
-<<<<<<< HEAD
   bool ZInitfirst;
+  bool ZInterpose;
   bool ZKeepTextSectionPrefix;
-=======
-  bool ZInterpose;
-  bool ZNocopyreloc;
->>>>>>> cb1ff259
   bool ZNodelete;
   bool ZNodlopen;
   bool ZNow;
