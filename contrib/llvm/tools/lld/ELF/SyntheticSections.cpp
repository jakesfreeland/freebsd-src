--- conflicted
+++ resolved
@@ -1264,13 +1264,10 @@
   uint32_t DtFlags1 = 0;
   if (Config->Bsymbolic)
     DtFlags |= DF_SYMBOLIC;
-<<<<<<< HEAD
   if (Config->ZInitfirst)
     DtFlags1 |= DF_1_INITFIRST;
-=======
   if (Config->ZInterpose)
     DtFlags1 |= DF_1_INTERPOSE;
->>>>>>> cb1ff259
   if (Config->ZNodelete)
     DtFlags1 |= DF_1_NODELETE;
   if (Config->ZNodlopen)
